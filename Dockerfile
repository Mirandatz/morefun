# FROM nvidia/cuda:12.0.1-cudnn8-devel-ubuntu22.04 AS base
FROM nvidia/cuda:11.8.0-cudnn8-devel-ubuntu22.04 AS base
# tensorflow 2.8 expects cuda 11

ENV TZ=America/Sao_Paulo
ENV DEBIAN_FRONTEND=noninteractive
ENV LC_ALL=C.UTF-8
ENV LANG=C.UTF-8

# install basic system deps
FROM base AS with_system_deps
RUN apt-get update && apt-get install --no-install-recommends --no-install-suggests -y \
    curl \
    git \
    git-core \
    bash-completion \
    graphviz \
    libgl1 \
    unzip \
    && apt-get autoremove -y \
    && apt-get clean -y \
    && rm -rf /var/lib/apt/lists/*

# install python deps https://devguide.python.org/setup/#build-dependencies
FROM with_system_deps AS with_python_deps
ARG PYTHON_VERSION
RUN apt-get update && apt-get install --no-install-recommends --no-install-suggests -y \
    build-essential gdb lcov pkg-config libbz2-dev libffi-dev libgdbm-dev libgdbm-compat-dev liblzma-dev \
    libncurses5-dev libreadline6-dev libsqlite3-dev libssl-dev lzma lzma-dev tk-dev uuid-dev zlib1g-dev \
    && apt-get autoremove -y \
    && apt-get clean -y \
    && rm -rf /var/lib/apt/lists/*

# create user
FROM with_python_deps as with_user
ARG UNAME
ARG UID
ARG GID
RUN groupadd --gid $GID $UNAME
RUN useradd --create-home --uid $UID --gid $GID --shell /bin/bash $UNAME
USER $UNAME
ENV PYENV_ROOT /home/$UNAME/.pyenv
ENV PATH $PYENV_ROOT/shims:$PYENV_ROOT/bin:$PATH

# install pyenv and compile python
FROM with_user AS with_python
ARG PYTHON_VERSION
ENV PYENV_ROOT /home/$UNAME/.pyenv
ENV PATH $PYENV_ROOT/shims:$PYENV_ROOT/bin:$PATH
SHELL ["/bin/bash", "-c"]
RUN curl https://pyenv.run | bash
<<<<<<< HEAD

# compile python
RUN pyenv update && PYTHON_CFLAGS="-march=native" CONFIGURE_OPTS="--enable-optimizations --with-lto" pyenv install 3.10.8
RUN pyenv global 3.10.10
=======
RUN pyenv update \
    && PYTHON_CFLAGS="-march=native" \
    CONFIGURE_OPTS="--enable-optimizations --with-lto" \
    pyenv install $PYTHON_VERSION \
    && pyenv global $PYTHON_VERSION
>>>>>>> 51179b65

# create project dir and change its owner
USER root
RUN mkdir -p /app/.venv && chown -R $UID:$GID /app/.venv
USER $UNAME

# install requirements
RUN python -m venv /app/.venv
COPY ./requirements /app/requirements
RUN source /app/.venv/bin/activate \
    && pip install --upgrade pip \
    && pip install -r /app/requirements/dev.txt --no-cache-dir

# silence tensorflow
ENV TF_CPP_MIN_LOG_LEVEL=1

# enable xla
ENV TF_XLA_FLAGS="--tf_xla_auto_jit=2 --tf_xla_cpu_global_jit"

# be nice with friends and share gpu ram
ENV TF_FORCE_GPU_ALLOW_GROWTH="true"

# remove silly nvidia-banner
ENTRYPOINT []

# enable cuda lazy loading
ENV CUDA_MODULE_LOADING=LAZY<|MERGE_RESOLUTION|>--- conflicted
+++ resolved
@@ -49,18 +49,11 @@
 ENV PATH $PYENV_ROOT/shims:$PYENV_ROOT/bin:$PATH
 SHELL ["/bin/bash", "-c"]
 RUN curl https://pyenv.run | bash
-<<<<<<< HEAD
-
-# compile python
-RUN pyenv update && PYTHON_CFLAGS="-march=native" CONFIGURE_OPTS="--enable-optimizations --with-lto" pyenv install 3.10.8
-RUN pyenv global 3.10.10
-=======
 RUN pyenv update \
     && PYTHON_CFLAGS="-march=native" \
     CONFIGURE_OPTS="--enable-optimizations --with-lto" \
     pyenv install $PYTHON_VERSION \
     && pyenv global $PYTHON_VERSION
->>>>>>> 51179b65
 
 # create project dir and change its owner
 USER root
